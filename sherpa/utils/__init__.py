--- conflicted
+++ resolved
@@ -1231,7 +1231,6 @@
 
     Use linear interpolation to calculate the Y values for the
     ``xgrid`` array:
-<<<<<<< HEAD
 
     >>> x = [1.2, 3.4, 4.5, 5.2]
     >>> y = [12.2, 14.4, 16.8, 15.5]
@@ -1240,16 +1239,6 @@
 
     Use Neville's algorithm for the interpolation:
 
-=======
-
-    >>> x = [1.2, 3.4, 4.5, 5.2]
-    >>> y = [12.2, 14.4, 16.8, 15.5]
-    >>> xgrid = np.linspace(2, 5, 5)
-    >>> ygrid = interpolate(xgrid, x, y)
-
-    Use Neville's algorithm for the interpolation:
-
->>>>>>> 5faf0c51
     >>> ygrid = interpolate(xgrid, x, y, neville)
     """
 
